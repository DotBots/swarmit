--- conflicted
+++ resolved
@@ -1,14 +1,8 @@
 [submodule "dotbot-firmware"]
-	path = dotbot-firmware
+    path = dotbot-firmware
     url = https://github.com/DotBots/dotbot-firmware
-<<<<<<< HEAD
-    branch = adapt_to_swarmit
+    branch = main
 [submodule "mira"]
-	path = mira
-	url = https://github.com/DotBots/mira
-=======
-    branch = main
-[submodule "blink"]
-	path = blink
-	url = https://github.com/DotBots/blink
->>>>>>> a492ec50
+    path = mira
+    url = https://github.com/DotBots/mira
+    branch = main